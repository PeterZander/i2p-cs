--- conflicted
+++ resolved
@@ -1,267 +1,255 @@
-﻿using System;
-using System.Collections.Generic;
-using System.Linq;
-using I2PCore.Data;
-using I2PCore.Utils;
-using Org.BouncyCastle.Crypto.Modes;
-using Org.BouncyCastle.Crypto.Engines;
-using System.Diagnostics;
-using I2PCore.TunnelLayer.I2NP.Messages;
-using static I2PCore.TunnelLayer.I2NP.Messages.I2NPMessage;
-
-namespace I2PCore.TunnelLayer.I2NP.Data
-{
-    public class Garlic : I2PType
-    {
-        public BufLen Data;
-
-        public List<GarlicClove> Cloves = new List<GarlicClove>();
-
-        public Garlic( BufRefLen reader )
-        {
-            ParseData( reader );
-        }
-
-        public Garlic( params GarlicClove[] cloves )
-            : this( DefaultRTT(), cloves )
-        {
-        }
-
-        public Garlic( I2PDate expiration, params GarlicClove[] cloves )
-            : this( expiration, cloves.AsEnumerable() )
-        {
-        }
-
-        public Garlic( IEnumerable<GarlicClove> cloves )
-            : this( DefaultRTT(), cloves )
-        {
-        }
-
-        private static I2PDate DefaultRTT()
-        {
-            return new I2PDate( DateTime.UtcNow.AddSeconds( 15 ) );
-        }
-
-        public Garlic( I2PDate expiration, IEnumerable<GarlicClove> cloves )
-        {
-            BufRefStream buf = new BufRefStream();
-            buf.Write( (byte)cloves.Count() );
-            foreach ( var clove in cloves ) clove.Write( buf );
-            Cloves = cloves.ToList();
-
-            // Certificate
-            buf.Write( new byte[] { 0, 0, 0 } );
-
-            buf.Write( (BufRefLen)BufUtils.Flip32BL( BufUtils.RandomUint() ) );
-            expiration.Write( buf );
-
-            Data = new BufLen( buf.ToArray() );
-            ParseData( new BufRefLen( Data ) );
-        }
-
-        void ParseData( BufRefLen reader )
-        {
-            var start = new BufLen( reader );
-
-            var cloves = reader.Read8();
-            for ( int i = 0; i < cloves; ++i )
-            {
-                Cloves.Add( new GarlicClove( reader ) );
-            }
-            reader.Seek( 3 + 4 + 8 ); // Garlic: Cert, MessageId, Expiration
-
-            Data = new BufLen( start, 0, reader - start );
-        }
-
-        public void Write( BufRefStream dest )
-        {
-            Data.WriteTo( dest );
-        }
-
-        public override string ToString()
-        {
-            return $"Garlic: {Cloves?.Count} cloves. {string.Join( ", ", Cloves )}";
-        }
-
-        public static GarlicMessage EGEncryptGarlic(
-                Garlic msg,
-                I2PPublicKey pubkey,
-                I2PSessionKey sessionkey,
-                List<I2PSessionTag> newtags )
-        {
-            var cipher = new CbcBlockCipher( new AesEngine() );
-
-            var payload = msg.ToByteArray();
-            var dest = new BufLen( new byte[65536] );
-            // Reserve header + 4 bytes for GarlicMessageLength
-            var writer = new BufRefLen( dest, I2NPMaxHeaderSize + 4 );
-
-            // ElGamal block
-            var egbuf = new BufLen( new byte[222] );
-            var sessionkeybuf = new BufLen( egbuf, 0, 32 );
-            var preivbuf = new BufLen( egbuf, 32, 32 );
-            var egpadding = new BufLen( egbuf, 64, 158 );
-
-<<<<<<< HEAD
-            Debug.Assert( sessionkey.Key.Length == 32 );
-            sessionkeybuf.Poke( sessionkey.Key, 0 );
-            preivbuf.Randomize();
-=======
->>>>>>> fe44ec8b
-            egpadding.Randomize();
-            preivbuf.Randomize();
-            sessionkeybuf.Poke( sessionkey.Key, 0 );
-
-            var iv = new BufLen( I2PHashSHA256.GetHash( preivbuf ), 0, 16 );
-
-<<<<<<< HEAD
-            var eg = new ElGamalCrypto( pubkey );
-            Debug.Assert( egbuf.Length == 222 );
-            eg.Encrypt( writer, egbuf, true );
-=======
-            ElGamalCrypto.Encrypt( writer, egbuf, pubkey, true );
->>>>>>> fe44ec8b
-
-            // AES block
-            var aesstart = new BufLen( writer );
-            var aesblock = new GarlicAESBlock( writer, newtags, null, new BufRefLen( payload ) );
-
-            cipher.Init( true, sessionkey.Key.ToParametersWithIV( iv ) );
-            cipher.ProcessBytes( aesblock.DataBuf );
-
-            var length = writer - dest;
-            dest.PokeFlip32( (uint)( length - 4 ), I2NPMaxHeaderSize );
-
-            return new GarlicMessage( new BufRefLen( dest, I2NPMaxHeaderSize, length ) );
-        }
-
-        public static (GarlicAESBlock,I2PSessionKey) EGDecryptGarlic( 
-                    GarlicMessage garlic, 
-                    I2PPrivateKey privkey )
-        {
-            var cipher = new CbcBlockCipher( new AesEngine() );
-            var egdata = garlic.EGData;
-
-            var egbuf = new BufLen( egdata, 0, 514 );
-            var egheader = ElGamalCrypto.Decrypt( egbuf, privkey, true );
-
-            var sessionkey = new I2PSessionKey( new BufLen( egheader, 0, 32 ) );
-            var preiv = new BufLen( egheader, 32, 32 );
-            var egpadding = new BufLen( egheader, 64, 158 );
-            var aesbuf = new BufLen( egdata, 514 );
-
-            var pivh = I2PHashSHA256.GetHash( preiv );
-
-            cipher.Init( false, sessionkey.Key.ToParametersWithIV( new BufLen( pivh, 0, 16 ) ) );
-            cipher.ProcessBytes( aesbuf );
-
-            GarlicAESBlock aesblock =
-                    new GarlicAESBlock( new BufRefLen( aesbuf ) );
-
-            if ( !aesblock.VerifyPayloadHash() )
-            {
-                throw new ChecksumFailureException( "AES block hash check failed!" );
-            }
-
-            return (aesblock,sessionkey);
-        }
-
-
-        public static GarlicMessage AESEncryptGarlic(
-                Garlic msg,
-                I2PSessionKey sessionkey,
-                I2PSessionTag tag,
-                List<I2PSessionTag> newtags )
-        {
-            var cipher = new CbcBlockCipher( new AesEngine() );
-
-            var payload = msg.ToByteArray();
-            var dest = new BufLen( new byte[65536] );
-            // Reserve header + 4 bytes for GarlicMessageLength
-            var writer = new BufRefLen( dest, I2NPMaxHeaderSize + 4 );
-
-            // Tag as header
-            writer.Write( tag.Value );
-
-            // AES block
-            var aesstart = new BufLen( writer );
-            var aesblock = new GarlicAESBlock( writer, newtags, null, new BufRefLen( payload ) );
-
-            var pivh = I2PHashSHA256.GetHash( tag.Value );
-
-            cipher.Init( true, sessionkey.Key.ToParametersWithIV( new BufLen( pivh, 0, 16 ) ) );
-            cipher.ProcessBytes( aesblock.DataBuf );
-
-            var length = writer - dest;
-            dest.PokeFlip32( (uint)( length - 4 ), I2NPMaxHeaderSize );
-
-            return new GarlicMessage( new BufRefLen( dest, I2NPMaxHeaderSize, length ) );
-        }
-
-        public static (GarlicAESBlock,I2PSessionKey) RetrieveAESBlock(
-                GarlicMessage garlic,
-                I2PPrivateKey privatekey,
-                Func<I2PSessionTag,I2PSessionKey> findsessionkey )
-        {
-            GarlicAESBlock result;
-
-            var cipher = new CbcBlockCipher( new AesEngine() );
-
-            var tag = new I2PSessionTag( new BufRefLen( garlic.EGData, 0, 32 ) );
-            var sessionkey = findsessionkey?.Invoke( tag );
-#if LOG_ALL_LEASE_MGMT
-            Logging.LogDebug( $"Garlic: Session key found {sessionkey}" );
-#endif
-            if ( sessionkey != null )
-            {
-                var aesbuf = new BufLen( garlic.EGData, 32 );
-                var pivh = I2PHashSHA256.GetHash( tag.Value );
-
-                cipher.Init( false, sessionkey.Key.ToParametersWithIV( new BufLen( pivh, 0, 16 ) ) );
-                cipher.ProcessBytes( aesbuf );
-
-                try
-                {
-                    result = new GarlicAESBlock( new BufRefLen( aesbuf ) );
-
-                    if ( !result.VerifyPayloadHash() )
-                    {
-                        Logging.LogDebug( "Garlic: DecryptMessage: AES block SHA256 check failed." );
-                        return (null,null);
-                    }
-
-                    return (result,sessionkey);
-                }
-                catch ( ArgumentException ex )
-                {
-                    Logging.Log( "Garlic", ex );
-                }
-                catch ( Exception ex )
-                {
-                    Logging.Log( "Garlic", ex );
-                    return (null,null);
-                }
-            }
-
-#if LOG_ALL_LEASE_MGMT
-            Logging.LogDebug( "Garlic: No session key. Using ElGamal to decrypt." );
-#endif
-
-            try
-            {
-                (result,sessionkey) = Garlic.EGDecryptGarlic( garlic, privatekey );
-#if LOG_ALL_LEASE_MGMT
-                Logging.LogDebug( $"Garlic: EG session key {sessionkey}" );
-#endif
-            }
-            catch ( Exception ex )
-            {
-                Logging.LogDebug( "Garlic: ElGamal DecryptMessage failed" );
-                Logging.LogDebugData( $"ReceivedSessions {ex}" );
-                return (null,null);
-            }
-
-            return (result,sessionkey);
-        }
-    }
-}
+﻿using System;
+using System.Collections.Generic;
+using System.Linq;
+using I2PCore.Data;
+using I2PCore.Utils;
+using Org.BouncyCastle.Crypto.Modes;
+using Org.BouncyCastle.Crypto.Engines;
+using System.Diagnostics;
+using I2PCore.TunnelLayer.I2NP.Messages;
+using static I2PCore.TunnelLayer.I2NP.Messages.I2NPMessage;
+
+namespace I2PCore.TunnelLayer.I2NP.Data
+{
+    public class Garlic : I2PType
+    {
+        public BufLen Data;
+
+        public List<GarlicClove> Cloves = new List<GarlicClove>();
+
+        public Garlic( BufRefLen reader )
+        {
+            ParseData( reader );
+        }
+
+        public Garlic( params GarlicClove[] cloves )
+            : this( DefaultRTT(), cloves )
+        {
+        }
+
+        public Garlic( I2PDate expiration, params GarlicClove[] cloves )
+            : this( expiration, cloves.AsEnumerable() )
+        {
+        }
+
+        public Garlic( IEnumerable<GarlicClove> cloves )
+            : this( DefaultRTT(), cloves )
+        {
+        }
+
+        private static I2PDate DefaultRTT()
+        {
+            return new I2PDate( DateTime.UtcNow.AddSeconds( 15 ) );
+        }
+
+        public Garlic( I2PDate expiration, IEnumerable<GarlicClove> cloves )
+        {
+            BufRefStream buf = new BufRefStream();
+            buf.Write( (byte)cloves.Count() );
+            foreach ( var clove in cloves ) clove.Write( buf );
+            Cloves = cloves.ToList();
+
+            // Certificate
+            buf.Write( new byte[] { 0, 0, 0 } );
+
+            buf.Write( (BufRefLen)BufUtils.Flip32BL( BufUtils.RandomUint() ) );
+            expiration.Write( buf );
+
+            Data = new BufLen( buf.ToArray() );
+            ParseData( new BufRefLen( Data ) );
+        }
+
+        void ParseData( BufRefLen reader )
+        {
+            var start = new BufLen( reader );
+
+            var cloves = reader.Read8();
+            for ( int i = 0; i < cloves; ++i )
+            {
+                Cloves.Add( new GarlicClove( reader ) );
+            }
+            reader.Seek( 3 + 4 + 8 ); // Garlic: Cert, MessageId, Expiration
+
+            Data = new BufLen( start, 0, reader - start );
+        }
+
+        public void Write( BufRefStream dest )
+        {
+            Data.WriteTo( dest );
+        }
+
+        public override string ToString()
+        {
+            return $"Garlic: {Cloves?.Count} cloves. {string.Join( ", ", Cloves )}";
+        }
+
+        public static GarlicMessage EGEncryptGarlic(
+                Garlic msg,
+                I2PPublicKey pubkey,
+                I2PSessionKey sessionkey,
+                List<I2PSessionTag> newtags )
+        {
+            var cipher = new CbcBlockCipher( new AesEngine() );
+
+            var payload = msg.ToByteArray();
+            var dest = new BufLen( new byte[65536] );
+            // Reserve header + 4 bytes for GarlicMessageLength
+            var writer = new BufRefLen( dest, I2NPMaxHeaderSize + 4 );
+
+            // ElGamal block
+            var egbuf = new BufLen( new byte[222] );
+            var sessionkeybuf = new BufLen( egbuf, 0, 32 );
+            var preivbuf = new BufLen( egbuf, 32, 32 );
+            var egpadding = new BufLen( egbuf, 64, 158 );
+
+            egpadding.Randomize();
+            preivbuf.Randomize();
+            sessionkeybuf.Poke( sessionkey.Key, 0 );
+
+            var iv = new BufLen( I2PHashSHA256.GetHash( preivbuf ), 0, 16 );
+
+            ElGamalCrypto.Encrypt( writer, egbuf, pubkey, true );
+
+            // AES block
+            var aesstart = new BufLen( writer );
+            var aesblock = new GarlicAESBlock( writer, newtags, null, new BufRefLen( payload ) );
+
+            cipher.Init( true, sessionkey.Key.ToParametersWithIV( iv ) );
+            cipher.ProcessBytes( aesblock.DataBuf );
+
+            var length = writer - dest;
+            dest.PokeFlip32( (uint)( length - 4 ), I2NPMaxHeaderSize );
+
+            return new GarlicMessage( new BufRefLen( dest, I2NPMaxHeaderSize, length ) );
+        }
+
+        public static (GarlicAESBlock,I2PSessionKey) EGDecryptGarlic( 
+                    GarlicMessage garlic, 
+                    I2PPrivateKey privkey )
+        {
+            var cipher = new CbcBlockCipher( new AesEngine() );
+            var egdata = garlic.EGData;
+
+            var egbuf = new BufLen( egdata, 0, 514 );
+            var egheader = ElGamalCrypto.Decrypt( egbuf, privkey, true );
+
+            var sessionkey = new I2PSessionKey( new BufLen( egheader, 0, 32 ) );
+            var preiv = new BufLen( egheader, 32, 32 );
+            var egpadding = new BufLen( egheader, 64, 158 );
+            var aesbuf = new BufLen( egdata, 514 );
+
+            var pivh = I2PHashSHA256.GetHash( preiv );
+
+            cipher.Init( false, sessionkey.Key.ToParametersWithIV( new BufLen( pivh, 0, 16 ) ) );
+            cipher.ProcessBytes( aesbuf );
+
+            GarlicAESBlock aesblock =
+                    new GarlicAESBlock( new BufRefLen( aesbuf ) );
+
+            if ( !aesblock.VerifyPayloadHash() )
+            {
+                throw new ChecksumFailureException( "AES block hash check failed!" );
+            }
+
+            return (aesblock,sessionkey);
+        }
+
+
+        public static GarlicMessage AESEncryptGarlic(
+                Garlic msg,
+                I2PSessionKey sessionkey,
+                I2PSessionTag tag,
+                List<I2PSessionTag> newtags )
+        {
+            var cipher = new CbcBlockCipher( new AesEngine() );
+
+            var payload = msg.ToByteArray();
+            var dest = new BufLen( new byte[65536] );
+            // Reserve header + 4 bytes for GarlicMessageLength
+            var writer = new BufRefLen( dest, I2NPMaxHeaderSize + 4 );
+
+            // Tag as header
+            writer.Write( tag.Value );
+
+            // AES block
+            var aesstart = new BufLen( writer );
+            var aesblock = new GarlicAESBlock( writer, newtags, null, new BufRefLen( payload ) );
+
+            var pivh = I2PHashSHA256.GetHash( tag.Value );
+
+            cipher.Init( true, sessionkey.Key.ToParametersWithIV( new BufLen( pivh, 0, 16 ) ) );
+            cipher.ProcessBytes( aesblock.DataBuf );
+
+            var length = writer - dest;
+            dest.PokeFlip32( (uint)( length - 4 ), I2NPMaxHeaderSize );
+
+            return new GarlicMessage( new BufRefLen( dest, I2NPMaxHeaderSize, length ) );
+        }
+
+        public static (GarlicAESBlock,I2PSessionKey) RetrieveAESBlock(
+                GarlicMessage garlic,
+                I2PPrivateKey privatekey,
+                Func<I2PSessionTag,I2PSessionKey> findsessionkey )
+        {
+            GarlicAESBlock result;
+
+            var cipher = new CbcBlockCipher( new AesEngine() );
+
+            var tag = new I2PSessionTag( new BufRefLen( garlic.EGData, 0, 32 ) );
+            var sessionkey = findsessionkey?.Invoke( tag );
+#if LOG_ALL_LEASE_MGMT
+            Logging.LogDebug( $"Garlic: Session key found {sessionkey}" );
+#endif
+            if ( sessionkey != null )
+            {
+                var aesbuf = new BufLen( garlic.EGData, 32 );
+                var pivh = I2PHashSHA256.GetHash( tag.Value );
+
+                cipher.Init( false, sessionkey.Key.ToParametersWithIV( new BufLen( pivh, 0, 16 ) ) );
+                cipher.ProcessBytes( aesbuf );
+
+                try
+                {
+                    result = new GarlicAESBlock( new BufRefLen( aesbuf ) );
+
+                    if ( !result.VerifyPayloadHash() )
+                    {
+                        Logging.LogDebug( "Garlic: DecryptMessage: AES block SHA256 check failed." );
+                        return (null,null);
+                    }
+
+                    return (result,sessionkey);
+                }
+                catch ( ArgumentException ex )
+                {
+                    Logging.Log( "Garlic", ex );
+                }
+                catch ( Exception ex )
+                {
+                    Logging.Log( "Garlic", ex );
+                    return (null,null);
+                }
+            }
+
+#if LOG_ALL_LEASE_MGMT
+            Logging.LogDebug( "Garlic: No session key. Using ElGamal to decrypt." );
+#endif
+
+            try
+            {
+                (result,sessionkey) = Garlic.EGDecryptGarlic( garlic, privatekey );
+#if LOG_ALL_LEASE_MGMT
+                Logging.LogDebug( $"Garlic: EG session key {sessionkey}" );
+#endif
+            }
+            catch ( Exception ex )
+            {
+                Logging.LogDebug( "Garlic: ElGamal DecryptMessage failed" );
+                Logging.LogDebugData( $"ReceivedSessions {ex}" );
+                return (null,null);
+            }
+
+            return (result,sessionkey);
+        }
+    }
+}