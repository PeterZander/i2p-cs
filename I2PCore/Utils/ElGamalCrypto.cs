--- conflicted
+++ resolved
@@ -1,156 +1,118 @@
-﻿using System;
-using System.Collections.Generic;
-using System.Linq;
-using System.Text;
-using Org.BouncyCastle.Math;
-using I2PCore.Data;
-using Org.BouncyCastle.Security;
-using Org.BouncyCastle.Crypto.Engines;
-using Org.BouncyCastle.Crypto.Parameters;
-
-namespace I2PCore.Utils
-{
-    public static class ElGamalCrypto
-    {
-        public const int ClearTextLength = 222;
-        public const int EncryptedPaddedLength = 514;
-        public const int EncryptedShortLength = 512;
-        public const int EGBlockLength = 255;
-
-        static readonly SecureRandom Rnd = new SecureRandom();
-
-        public class HashCheckFailException: Exception
-        {
-        }
-
-        public static byte[] Encrypt( BufLen data, I2PPublicKey key, bool zeropad )
-        {
-<<<<<<< HEAD
-            var k = new BigInteger( I2PConstants.ElGamalP.BitLength, Rnd );
-            if ( k.CompareTo( BigInteger.Zero ) == 0 ) k = BigInteger.One;
-
-            a = I2PConstants.ElGamalG.ModPow( k, I2PConstants.ElGamalP );
-            b1 = key.ToBigInteger().ModPow( k, I2PConstants.ElGamalP );
-=======
-            var result = new byte[zeropad ? EncryptedPaddedLength : EncryptedShortLength];
-            Encrypt( new BufRefLen( result ), data, key, zeropad );
-            return result;
->>>>>>> fe44ec8b
-        }
-
-        public static void Encrypt( BufRef dest, BufLen data, I2PPublicKey key, bool zeropad )
-        {
-            if ( data == null || data.Length > ClearTextLength )
-            {
-                throw new InvalidParameterException( $"ElGamal data must be {ClearTextLength} bytes or less!" );
-            }
-
-            var k = new BigInteger( I2PConstants.ElGamalFullExponentBits, Rnd );
-            var a = I2PConstants.ElGamalG.ModPow( k, I2PConstants.ElGamalP );
-            var b1 = key.ToBigInteger().ModPow( k, I2PConstants.ElGamalP );
-
-            var start = new BufLen( new byte[EGBlockLength] );
-            var writer = new BufRefLen( start, 1 );
-
-            start[0] = 0xFF;
-
-            writer.Write( I2PHashSHA256.GetHash( data ) );
-            writer.Write( data );
-            var egblock = new BufLen( start, 0, writer - start );
-            var egint = egblock.ToBigInteger();
-
-            var b = b1.Multiply( egint ).Mod( I2PConstants.ElGamalP );
-
-            var targetlen = zeropad
-                    ? EncryptedPaddedLength / 2
-                    : EncryptedShortLength / 2;
-
-            WriteToDest( dest, a, targetlen );
-            WriteToDest( dest, b, targetlen );
-        }
-
-        private static void WriteToDest( BufRef dest, BigInteger v, int targetlen )
-        {
-            var vba = v.ToByteArray();
-            if ( vba.Length < targetlen )
-            {
-                dest.Write( new byte[targetlen - vba.Length] );
-            }
-
-<<<<<<< HEAD
-            var start = new BufLen( new byte[255] );
-            var writer = new BufRefLen( start, 1 );
-
-            while ( true )
-            {
-                start[0] = BufUtils.RandomBytes( 1 )[0];
-                if ( start[0] != 0 )
-                {
-                    break;
-                }
-            }
-
-            writer.Write( I2PHashSHA256.GetHash( data ) );
-            writer.Write( data );
-            var egblock = new BufLen( start, 0, writer - start );
-
-            var b = b1
-                    .Multiply( 
-                        new BigInteger( 
-                                1,
-                                egblock.BaseArray,
-                                egblock.BaseArrayOffset,
-                                egblock.Length ) )
-                    .Mod( I2PConstants.ElGamalP );
-
-            dest.Write( new BufLen( a.ToByteArray( 257 ), zeropad ? 0 : 1 ) );
-            dest.Write( new BufLen( b.ToByteArray( 257 ), zeropad ? 0 : 1 ) );
-=======
-            if ( vba.Length > targetlen )
-            {
-                dest.Write( new BufLen( vba, vba.Length - targetlen ) );
-            }
-            else
-            {
-                dest.Write( vba );
-            }
->>>>>>> fe44ec8b
-        }
-
-        public static BufLen Decrypt( BufLen data, I2PPrivateKey pkey, bool zeropad )
-        {
-            if ( data == null || zeropad && data.Length != EncryptedPaddedLength )
-            {
-                throw new ArgumentException( $"ElGamal padded data to decrypt must be exactly {EncryptedPaddedLength} bytes!" );
-            }
-
-            if ( !zeropad && data.Length != EncryptedShortLength )
-            {
-                throw new ArgumentException( $"ElGamal data to decrypt must be exactly {EncryptedShortLength} bytes!" );
-            }
-
-            var x = I2PConstants.ElGamalPMinusOne.Subtract( pkey.ToBigInteger() );
-
-            var reader = new BufRefLen( data );
-
-            var readlen = zeropad
-                        ? EncryptedPaddedLength / 2
-                        : EncryptedShortLength / 2;
-
-            var a = reader.ReadBigInteger( readlen );
-            var b = reader.ReadBigInteger( readlen );
-
-            var m2 = b.Multiply( a.ModPow( x, I2PConstants.ElGamalP ) );
-            var m1 = m2.Mod( I2PConstants.ElGamalP );
-            var m = m1.ToByteArrayUnsigned();
-            var payload = new BufLen( m, 33, ClearTextLength );
-            var hash = I2PHashSHA256.GetHash( payload );
-            if ( !BufUtils.Equal( m, 1, hash, 0, 32 ) )
-            {
-                throw new HashCheckFailException();
-            }
-
-            return payload;
-        }
-    }
-}
+﻿using System;
+using System.Collections.Generic;
+using System.Linq;
+using System.Text;
+using Org.BouncyCastle.Math;
+using I2PCore.Data;
+using Org.BouncyCastle.Security;
+using Org.BouncyCastle.Crypto.Engines;
+using Org.BouncyCastle.Crypto.Parameters;
+
+namespace I2PCore.Utils
+{
+    public static class ElGamalCrypto
+    {
+        public const int ClearTextLength = 222;
+        public const int EncryptedPaddedLength = 514;
+        public const int EncryptedShortLength = 512;
+        public const int EGBlockLength = 255;
+
+        static readonly SecureRandom Rnd = new SecureRandom();
+
+        public class HashCheckFailException: Exception
+        {
+        }
+
+        public static byte[] Encrypt( BufLen data, I2PPublicKey key, bool zeropad )
+        {
+            var result = new byte[zeropad ? EncryptedPaddedLength : EncryptedShortLength];
+            Encrypt( new BufRefLen( result ), data, key, zeropad );
+            return result;
+        }
+
+        public static void Encrypt( BufRef dest, BufLen data, I2PPublicKey key, bool zeropad )
+        {
+            if ( data == null || data.Length > ClearTextLength )
+            {
+                throw new InvalidParameterException( $"ElGamal data must be {ClearTextLength} bytes or less!" );
+            }
+
+            var k = new BigInteger( I2PConstants.ElGamalFullExponentBits, Rnd );
+            var a = I2PConstants.ElGamalG.ModPow( k, I2PConstants.ElGamalP );
+            var b1 = key.ToBigInteger().ModPow( k, I2PConstants.ElGamalP );
+
+            var start = new BufLen( new byte[EGBlockLength] );
+            var writer = new BufRefLen( start, 1 );
+
+            start[0] = 0xFF;
+
+            writer.Write( I2PHashSHA256.GetHash( data ) );
+            writer.Write( data );
+            var egblock = new BufLen( start, 0, writer - start );
+            var egint = egblock.ToBigInteger();
+
+            var b = b1.Multiply( egint ).Mod( I2PConstants.ElGamalP );
+
+            var targetlen = zeropad
+                    ? EncryptedPaddedLength / 2
+                    : EncryptedShortLength / 2;
+
+            WriteToDest( dest, a, targetlen );
+            WriteToDest( dest, b, targetlen );
+        }
+
+        private static void WriteToDest( BufRef dest, BigInteger v, int targetlen )
+        {
+            var vba = v.ToByteArray();
+            if ( vba.Length < targetlen )
+            {
+                dest.Write( new byte[targetlen - vba.Length] );
+            }
+
+            if ( vba.Length > targetlen )
+            {
+                dest.Write( new BufLen( vba, vba.Length - targetlen ) );
+            }
+            else
+            {
+                dest.Write( vba );
+            }
+        }
+
+        public static BufLen Decrypt( BufLen data, I2PPrivateKey pkey, bool zeropad )
+        {
+            if ( data == null || zeropad && data.Length != EncryptedPaddedLength )
+            {
+                throw new ArgumentException( $"ElGamal padded data to decrypt must be exactly {EncryptedPaddedLength} bytes!" );
+            }
+
+            if ( !zeropad && data.Length != EncryptedShortLength )
+            {
+                throw new ArgumentException( $"ElGamal data to decrypt must be exactly {EncryptedShortLength} bytes!" );
+            }
+
+            var x = I2PConstants.ElGamalPMinusOne.Subtract( pkey.ToBigInteger() );
+
+            var reader = new BufRefLen( data );
+
+            var readlen = zeropad
+                        ? EncryptedPaddedLength / 2
+                        : EncryptedShortLength / 2;
+
+            var a = reader.ReadBigInteger( readlen );
+            var b = reader.ReadBigInteger( readlen );
+
+            var m2 = b.Multiply( a.ModPow( x, I2PConstants.ElGamalP ) );
+            var m1 = m2.Mod( I2PConstants.ElGamalP );
+            var m = m1.ToByteArrayUnsigned();
+            var payload = new BufLen( m, 33, ClearTextLength );
+            var hash = I2PHashSHA256.GetHash( payload );
+            if ( !BufUtils.Equal( m, 1, hash, 0, 32 ) )
+            {
+                throw new HashCheckFailException();
+            }
+
+            return payload;
+        }
+    }
+}